--- conflicted
+++ resolved
@@ -287,16 +287,12 @@
 }
 
 func (p *dockerProvider) Start(ctx gocontext.Context, startAttributes *StartAttributes) (Instance, error) {
-<<<<<<< HEAD
 	var (
 		imageID   string
 		imageName string
 	)
 
-	logger := context.LoggerFromContext(ctx)
-=======
 	logger := context.LoggerFromContext(ctx).WithField("self", "backend/docker_provider")
->>>>>>> ad904ac5
 
 	cpuSets, err := p.checkoutCPUSets()
 	if err != nil && cpuSets != "" {
